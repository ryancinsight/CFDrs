--- conflicted
+++ resolved
@@ -61,40 +61,22 @@
     fn parallel(&self) -> bool;
 }
 
-<<<<<<< HEAD
 /// Common solver configuration implementing the base trait
 /// This serves as the Single Source of Truth for all solver configurations
 #[derive(Debug, Clone, serde::Serialize, serde::Deserialize)]
 pub struct SolverConfig<T: RealField> {
-=======
-/// Core solver configuration components using composition pattern
-#[derive(Debug, Clone)]
-pub struct ConvergenceConfig<T: RealField> {
->>>>>>> 31d0e0dc
     /// Convergence tolerance
     pub tolerance: T,
     /// Maximum number of iterations
     pub max_iterations: usize,
-<<<<<<< HEAD
     /// Relaxation factor (also used as under-relaxation in FVM)
     pub relaxation_factor: T,
     /// Verbosity level (0 = silent, 1 = summary, 2 = detailed)
     pub verbosity: u8,
-=======
-}
-
-/// Execution configuration for parallel processing
-#[derive(Debug, Clone)]
-pub struct ExecutionConfig {
->>>>>>> 31d0e0dc
     /// Use parallel execution
     pub parallel: bool,
     /// Number of threads (None = use all available)
     pub num_threads: Option<usize>,
-<<<<<<< HEAD
-    /// Enable verbose output (legacy compatibility)
-    pub verbose: bool,
-=======
     /// Verbosity level (0 = silent, 1 = summary, 2 = detailed)
     pub verbosity: u8,
 }
@@ -117,7 +99,6 @@
     pub execution: ExecutionConfig,
     /// Numerical method parameters
     pub numerical: NumericalConfig<T>,
->>>>>>> 31d0e0dc
 }
 
 impl<T: RealField> SolverConfiguration<T> for SolverConfig<T> {
@@ -130,19 +111,14 @@
     }
 
     fn verbosity(&self) -> u8 {
-<<<<<<< HEAD
         if self.verbose { 2 } else { self.verbosity }
-=======
-        self.execution.verbosity
->>>>>>> 31d0e0dc
     }
 
     fn parallel(&self) -> bool {
-        self.execution.parallel
-    }
-}
-
-<<<<<<< HEAD
+        self.parallel
+    }
+}
+
 impl<T: RealField> SolverConfig<T> {
     /// Get relaxation factor (also serves as under-relaxation factor)
     pub fn relaxation_factor(&self) -> T {
@@ -155,10 +131,7 @@
     }
 }
 
-impl<T: RealField + FromPrimitive> Default for SolverConfig<T> {
-=======
 impl<T: RealField + FromPrimitive> Default for ConvergenceConfig<T> {
->>>>>>> 31d0e0dc
     fn default() -> Self {
         Self {
             tolerance: T::from_f64(1e-6).unwrap(),
@@ -172,30 +145,7 @@
         Self {
             parallel: true,
             num_threads: None,
-<<<<<<< HEAD
             verbose: false,
-=======
-            verbosity: 1,
->>>>>>> 31d0e0dc
-        }
-    }
-}
-
-impl<T: RealField> Default for NumericalConfig<T> {
-    fn default() -> Self {
-        Self {
-            relaxation_factor: T::one(),
-            under_relaxation: None,
-        }
-    }
-}
-
-impl<T: RealField + FromPrimitive> Default for SolverConfig<T> {
-    fn default() -> Self {
-        Self {
-            convergence: ConvergenceConfig::default(),
-            execution: ExecutionConfig::default(),
-            numerical: NumericalConfig::default(),
         }
     }
 }
